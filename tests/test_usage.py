#! /usr/bin/env python
# -*- coding: utf-8 -*-

# Python Test Repo Template
# ..................................
# Copyright (c) 2017-2022, Kendrick Walls
# ..................................
# Licensed under MIT (the "License");
# you may not use this file except in compliance with the License.
# You may obtain a copy of the License at
# ..........................................
# http://www.github.com/reactive-firewall/python-repo/LICENSE.md
# ..........................................
# Unless required by applicable law or agreed to in writing, software
# distributed under the License is distributed on an "AS IS" BASIS,
# WITHOUT WARRANTIES OR CONDITIONS OF ANY KIND, either express or implied.
# See the License for the specific language governing permissions and
# limitations under the License.

try:
	import sys
	if sys.__name__ is None:  # pragma: no branch
		raise ImportError("[CWE-440] OMG! we could not import sys! ABORT. ABORT.")
except Exception as err:  # pragma: no branch
	raise ImportError(err)


try:
	try:
		import context
	except Exception as ImportErr:  # pragma: no branch
		ImportErr = None
		del ImportErr
		from . import context
	if context.__name__ is None:
		raise ImportError("[CWE-758] Failed to import context")
	else:
		from context import multicast as multicast
		from context import unittest as unittest
		from context import subprocess as subprocess
<<<<<<< HEAD
=======
		from context import profiling as profiling
		from multiprocessing import Process
>>>>>>> 264843bd
except Exception:
	raise ImportError("[CWE-758] Failed to import test context")


class MulticastTestSuite(context.BasicUsageTestSuite):
	"""Special Multicast Usage test cases."""

	__module__ = """tests.test_usage"""

	def test_multicast_insane_none(self):
		"""Tests the imposible state for CLI tools given bad tools"""
		theResult = False
		fail_fixture = str("""multicast.__main__.useTool(JUNK) == error""")
		try:
			self.assertIsNone(multicast.__main__.useTool("NoSuchTool"))
			self.assertIsNone(multicast.__main__.useTool(None))
			theResult = True
		except Exception as err:
			context.debugtestError(err)
			self.fail(fail_fixture)
			theResult = False
		self.assertTrue(theResult, fail_fixture)

	def test_multicast_message_arg_main(self):
		"""Tests the message argument for expected syntax given simple args"""
		theResult = False
		fail_fixture = str("""multicast.__main__.useTool(SAY, message) == error""")
		try:
			with self.assertRaises(SystemExit):
				self.assertIsNotNone(multicast.__main__.useTool("SAY", ["--message"]))
			self.assertIsNotNone(multicast.__main__.useTool("SAY", ["--message", "test"]))
			theResult = True
		except Exception as err:
			context.debugtestError(err)
			self.fail(fail_fixture)
			theResult = False
		self.assertTrue(theResult, fail_fixture)

	def test_multicast_hear_invalid_arg_main(self):
		"""Tests the message argument for failure given invalid input"""
		theResult = False
		fail_fixture = str("""multicast.__main__.useTool(HEAR, junk) != 2""")
		try:
			with self.assertRaises(SystemExit):
				self.assertIsNotNone(multicast.__main__.useTool("HEAR", ["--port", "test"]))
				self.assertNotEqual(multicast.__main__.useTool("HEAR", ["--port", "test"]), 0)
				self.assertNotEqual(multicast.__main__.useTool("HEAR", ["--port", "test"]), 1)
			theResult = True
		except Exception as err:
			context.debugtestError(err)
			self.fail(fail_fixture)
			theResult = False
		self.assertTrue(theResult, fail_fixture)

	@unittest.expectedFailure
	def test_multicast_hexdump_arg_main(self):
		"""Tests the hexdump argument for failure given future tools"""
		theResult = False
		fail_fixture = str("""multicast.__main__.useTool(HEAR, hex) == error""")
		try:
			with self.assertRaises(NotImplementedError):
				self.assertIsNotNone(multicast.__main__.useTool("HEAR", ["--hex"]))
			theResult = True
		except Exception as err:
			context.debugtestError(err)
			self.fail(fail_fixture)
			theResult = False
		self.assertTrue(theResult, fail_fixture)

	def test_multicast_invalid_main(self):
		"""Tests the NOOP state for multicast given bad input"""
		theResult = False
		fail_fixture = str("""multicast.__main__.main(NOOP) == empty""")
		try:
			self.assertIsNone(multicast.__main__.main(["NOOP"]))
			theResult = True
		except Exception as err:
			context.debugtestError(err)
			self.fail(fail_fixture)
			theResult = False
		self.assertTrue(theResult, fail_fixture)

	def test_multicast_help_arg_main(self):
		"""Tests the HELP argument for help usage"""
		theResult = False
		fail_fixture = str("""multicast.__main__.useTool(HELP, []) == error""")
		try:
			self.assertIsNone(multicast.__main__.useTool("HELP", []))
			theResult = True
		except Exception as err:
			context.debugtestError(err)
			self.fail(fail_fixture)
			theResult = False
		self.assertTrue(theResult, fail_fixture)

	def test_multicast_message_send_recv(self):
		"""Tests the basic send and recv test"""
		theResult = False
		fail_fixture = str("""SAY --> HEAR == error""")
		try:
			_fixture_SAY_args = [
				"""--port=19991""",
				"""--mcast-group='224.0.0.1'""",
				"""--message='test'"""
			]
			_fixture_HEAR_args = [
				"""--port=19991""",
				"""--join-mcast-groups='224.0.0.1'""",
				"""--bind-group='224.0.0.1'"""
			]
			p = Process(target=multicast.__main__.useTool, name="HEAR", args=("HEAR", _fixture_HEAR_args,))
			p.start()
			try:
				self.assertIsNotNone(multicast.__main__.useTool("SAY", _fixture_SAY_args))
				self.assertIsNotNone(multicast.__main__.useTool("SAY", _fixture_SAY_args))
				self.assertIsNotNone(multicast.__main__.useTool("SAY", _fixture_SAY_args))
			except Exception:
				p.join()
				raise unittest.SkipTest(fail_fixture)
			p.join()
			self.assertIsNotNone(p.exitcode)
			theResult = True
		except Exception as err:
			context.debugtestError(err)
			#raise unittest.SkipTest(fail_fixture)
			self.fail(fail_fixture)
			theResult = False
		self.assertTrue(theResult, fail_fixture)


def debugIfNoneResult(thepython, theArgs, theOutput):
	"""In case you need it."""
	try:
		if (str(theOutput) is not None):
			theResult = True
		else:
			theResult = False
			context.debugUnexpectedOutput(theOutput, None, thepython)
	except Exception:
		theResult = False
	return theResult


class BasicIntegrationTestSuite(context.BasicUsageTestSuite):
	"""Basic functional test cases."""

	def setUp(self):
		super(self.__class__, self).setUp()
		if (self._thepython is None):
			self.skipTest(str("""No python cmd to test with!"""))

	def test_run_lib_command_plain(self):
		"""Test case for multicast.__main__ help."""
		theResult = False
		fail_fixture = str("""multicast.__main__(--help) == not helpful""")
		try:
			if (self._thepython is not None):
				theOutputtext = context.checkPythonCommand([
					str(self._thepython),
					str("-m"),
					str("multicast"),
					str("--help")
				], stderr=subprocess.STDOUT)
				self.assertIn(str("usage:"), str(theOutputtext))
				if (str("usage:") in str(theOutputtext)):
					theResult = True
				else:
					theResult = False
					context.debugUnexpectedOutput(str("usage:"), str(theOutputtext), self._thepython)
		except Exception as err:
			context.debugtestError(err)
			err = None
			del err
			self.fail(fail_fixture)
			theResult = False
		self.assertTrue(theResult, str("""Could Not find usage from multicast --help"""))

	def test_run_lib_command_main(self):
		"""Test case for multicast vs multicast.__main__"""
		theResult = False
		try:
			theExpectedText = context.checkPythonCommand([
				str(self._thepython),
				str("-m"),
				str("multicast.__main__")
			], stderr=subprocess.STDOUT)
			self.assertIsNotNone(theExpectedText)
			theOutputtext = context.checkPythonCommand([
				str(self._thepython),
				str("-m"),
				str("multicast")
			], stderr=subprocess.STDOUT)
			self.assertIn(str(theExpectedText), str(theOutputtext))
			if (str(theExpectedText) in str(theOutputtext)):
				theResult = True
			else:
				theResult = False
				context.debugUnexpectedOutput(str(theExpectedText), str(theOutputtext), self._thepython)
		except BaseException as err:
			context.debugtestError(err)
			err = None
			del err
			theResult = False
		self.assertTrue(theResult, str("""Could Not swap multicast for multicast.__main__"""))

	def test_version_has_value_case(self):
		"""Test for result from --version argument: python -m multicast.* --version """
		theResult = False
		if (self._thepython is not None):
			try:
				for test_case in [".__main__", ""]:
					args = [
						str(self._thepython),
						str("-m"),
						str("multicast{}").format(
							str(
								test_case
							)
						),
						str("--version")
					]
					theOutputtext = context.checkPythonCommand(args, stderr=subprocess.STDOUT)
					# now test it
					try:
						if isinstance(theOutputtext, bytes):
							theOutputtext = theOutputtext.decode('utf8')
					except UnicodeDecodeError:
						theOutputtext = str(repr(bytes(theOutputtext)))
					# ADD REAL VERSION TEST HERE
					theResult = debugIfNoneResult(self._thepython, args, theOutputtext)
					# or simply:
					self.assertIsNotNone(theOutputtext)
			except Exception as err:
				context.debugtestError(err)
				err = None
				del err
				theResult = False
		self.assertTrue(theResult, str("""Could Not find version from multicast --version"""))

	def test_run_lib_command_help(self):
		"""Test case for multicast* --help."""
		theResult = False
		fail_fixture = str("""multicast --help == not helpful""")
		try:
			if (self._thepython is not None):
				for test_case in [".__main__", ""]:
					args = [
						str(self._thepython),
						str("-m"),
						str("multicast{}").format(
							str(
								test_case
							)
						),
						str("--help")
					]
					theOutputtext = context.checkPythonCommand(args, stderr=subprocess.STDOUT)
					self.assertIn(str("usage:"), str(theOutputtext))
				if (str("usage:") in str(theOutputtext)):
					theResult = True
				else:
					theResult = False
					context.debugUnexpectedOutput(str("usage:"), str(theOutputtext), self._thepython)
		except Exception as err:
			context.debugtestError(err)
			err = None
			del err
			self.fail(fail_fixture)
			theResult = False
		self.assertTrue(theResult, str("""Could Not find usage from multicast --help"""))

	def test_profile_template_case(self):
		"""Test case template for profiling"""
		theResult = False
		if (self._thepython is not None):
			try:
				for test_case in ["NOOP"]:
					args = [
						str(self._thepython),
						str("-m"),
						str("multicast"),
						str("{}").format(
							str(
								test_case
							)
						)
					]
					theOutputtext = context.timePythonCommand(args, stderr=subprocess.STDOUT)
					# now test it
					try:
						if isinstance(theOutputtext, bytes):
							theOutputtext = theOutputtext.decode('utf8')
					except UnicodeDecodeError:
						theOutputtext = str(repr(bytes(theOutputtext)))
					# or simply:
					self.assertIsNotNone(theOutputtext)
					theResult = True
			except Exception as err:
				context.debugtestError(err)
				err = None
				del err
				theResult = False
		assert theResult

	# @unittest.expectedFailure
	def test_fail_message_works_case(self):
		"""Test case template for profiling"""
		theResult = False
		if (self._thepython is not None):
			try:
				for test_case in ["BAdInPut"]:
					args = [
						str(self._thepython),
						str("-m"),
						str("multicast"),
						str("{}").format(
							str(
								test_case
							)
						)
					]
					theOutputtext = context.checkPythonCommand(args, stderr=subprocess.STDOUT)
					# now test it
					try:
						if isinstance(theOutputtext, bytes):
							theOutputtext = theOutputtext.decode('utf8')
					except UnicodeDecodeError:
						theOutputtext = str(repr(bytes(theOutputtext)))
					theResult = debugIfNoneResult(self._thepython, args, theOutputtext)
					# or simply:
					self.assertIsNotNone(theOutputtext)
			except Exception as err:
				context.debugtestError(err)
				err = None
				del err
				theResult = False
		assert theResult


if __name__ == '__main__':
	unittest.main()
<|MERGE_RESOLUTION|>--- conflicted
+++ resolved
@@ -38,11 +38,7 @@
 		from context import multicast as multicast
 		from context import unittest as unittest
 		from context import subprocess as subprocess
-<<<<<<< HEAD
-=======
-		from context import profiling as profiling
 		from multiprocessing import Process
->>>>>>> 264843bd
 except Exception:
 	raise ImportError("[CWE-758] Failed to import test context")
 
